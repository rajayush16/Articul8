--- conflicted
+++ resolved
@@ -15,10 +15,6 @@
 import toast from "react-hot-toast";
 import { useGoogleLogin } from "@react-oauth/google";
 import Loading from "@/components/loading";
-<<<<<<< HEAD
-=======
-
->>>>>>> 4e9dd780
 
 const LoginPage = () => {
   const { isAuth, setIsAuth, loading, setLoading, setUser } = useAppData();
